<<<<<<< HEAD
mod compiler;
mod verifier;

pub(crate) use compiler::SolidityCompiler;
=======
mod solc_cli;
mod verifier;

pub(crate) use solc_cli::compile_using_cli;
>>>>>>> 10c6f6c7
pub(crate) use verifier::{VerificationSuccess, Verifier};<|MERGE_RESOLUTION|>--- conflicted
+++ resolved
@@ -1,12 +1,7 @@
-<<<<<<< HEAD
 mod compiler;
+mod solc_cli;
 mod verifier;
 
 pub(crate) use compiler::SolidityCompiler;
-=======
-mod solc_cli;
-mod verifier;
-
 pub(crate) use solc_cli::compile_using_cli;
->>>>>>> 10c6f6c7
 pub(crate) use verifier::{VerificationSuccess, Verifier};