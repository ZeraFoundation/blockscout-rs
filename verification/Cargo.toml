--- conflicted
+++ resolved
@@ -17,16 +17,10 @@
 serde_json = "1"
 log = "0.4"
 env_logger = "0.9"
-<<<<<<< HEAD
-thiserror = { version = "1.0" }
-
-ethers-solc = { git = "https://github.com/gakonst/ethers-rs", version = "0.3", features = ["svm-solc"] }
-=======
 semver = "1.0"
 anyhow = "1.0"
 async-trait = "0.1"
 thiserror = "1.0"
 
 [dev-dependencies]
-futures = "0.3"
->>>>>>> 0fe90a43
+futures = "0.3"